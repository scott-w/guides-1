--- conflicted
+++ resolved
@@ -297,8 +297,4 @@
 As a template, the layout has been relegated to just an overarching frame that
 delegates most of its rendering responsibilities to its subordinate views.
 
-<<<<<<< HEAD
-[introduction]: ./introduction.md "Marionette introduction"
-=======
-[introduction]: ./README.md "Marionette introduction"
->>>>>>> b7ecd167
+[introduction]: ./README.md "Marionette introduction"